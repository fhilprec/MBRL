--- conflicted
+++ resolved
@@ -899,11 +899,6 @@
         0.0
     )
 
-<<<<<<< HEAD
-    #please also add a very strong reward for getting the ball behind the enemy paddle and a strong penalty for letting the ball get past your paddle
-    # 4. Strong reward/penalty for scoring/missing
-=======
->>>>>>> ae89915a
     score_reward = jnp.where(
         ball_x > player_x + 3,  # Ball past player's paddle
         -1.0,  # Strong penalty for missing
@@ -914,11 +909,6 @@
         )
     )
 
-<<<<<<< HEAD
-    print("score_reward: ", score_reward)
-
-=======
->>>>>>> ae89915a
     # Combine rewards with appropriate scaling
     total_reward = tracking_reward + alignment_bonus + movement_reward + score_reward
 
